import logging
from pathlib import Path

import pytest
import yaml
from pytest_operator.plugin import OpsTest
import lightkube
from lightkube.generic_resource import create_global_resource

log = logging.getLogger(__name__)

METADATA = yaml.safe_load(Path("./metadata.yaml").read_text())

APP_NAME = "kfserving"
CHARM_ROOT = "."


@pytest.mark.abort_on_fail
async def test_build_and_deploy(ops_test):
    # build charm
    charm_under_test = await ops_test.build_charm(CHARM_ROOT)
    log.info(f"Built charm {charm_under_test}")

    # deploy charm
    image_path = METADATA["resources"]["oci-image"]["upstream-source"]
    resources = {"oci-image": image_path}
    await ops_test.model.deploy(charm_under_test, resources=resources)

    # wait until active and idle
    await ops_test.model.wait_for_idle(
        apps=[APP_NAME], status="active", raise_on_blocked=True, timeout=60 * 10
    )

    # check status
    charm_status = ops_test.model.applications[APP_NAME].units[0].workload_status
    log.info(f"charm {charm_under_test} status is {charm_status}")
    assert charm_status == "active"

<<<<<<< HEAD

@pytest.mark.skip(
    reason="version of knative doesn't work with kfserving to allow flower deployment"
)
=======
@pytest.mark.skip(reason="version of knative doesn't work with kfserving to allow flower deployment")
>>>>>>> ebed91c4
async def test_flower_predictor(ops_test: OpsTest, lightkube_client):
    pass
    # TODO: implement this test once kfserving charm and knative work properly
    # test to reproduce with pytest:
    # set -eux
    # kubectl apply -nci-test -f examples/flower.yaml
    # sleep 10
    # kubectl wait -nci-test --for=condition=available deployment --all --timeout=5m
    # ADDRESS=$(kubectl get pods -nci-test -lcomponent=predictor -oyaml \
    #   | yq e .items.0.status.podIP -)
    # curl -v \
    #   -d @examples/flower_input.json \
    #   -H "Content-Type: application/json" \
    #   http://$ADDRESS:8080/v1/models/my-model:predict<|MERGE_RESOLUTION|>--- conflicted
+++ resolved
@@ -4,8 +4,6 @@
 import pytest
 import yaml
 from pytest_operator.plugin import OpsTest
-import lightkube
-from lightkube.generic_resource import create_global_resource
 
 log = logging.getLogger(__name__)
 
@@ -36,14 +34,10 @@
     log.info(f"charm {charm_under_test} status is {charm_status}")
     assert charm_status == "active"
 
-<<<<<<< HEAD
 
 @pytest.mark.skip(
     reason="version of knative doesn't work with kfserving to allow flower deployment"
 )
-=======
-@pytest.mark.skip(reason="version of knative doesn't work with kfserving to allow flower deployment")
->>>>>>> ebed91c4
 async def test_flower_predictor(ops_test: OpsTest, lightkube_client):
     pass
     # TODO: implement this test once kfserving charm and knative work properly
